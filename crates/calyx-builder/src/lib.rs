// Copyright (C) 2024 Ethan Uppal. See ../LICENSE for details.

extern crate calyx_ir;

use calyx_ir::RRC;
use std::{collections::HashMap, fmt::Display, marker::PhantomData, path::PathBuf};

pub mod macros;

/// Describes the semantics of a cell.
#[derive(Clone, PartialEq, Eq)]
pub enum CalyxCellKind {
    /// `Register { size }` is a `"std_reg"` of bit-width `size`.
    Register { size: usize },

    /// `CombMemoryD1 { size, length, address_bits }` is a `"comb_mem_d1"` with
    /// cell bit-width `size`, cell count `length`, and address bit-width
    /// `address_bits`.
    CombMemoryD1 {
        size: usize,
        length: usize,
        address_bits: usize,
    },

    /// A calyx primitive other than a register, memory, or constant.
    Primitive { name: String, params: Vec<u64> },

    /// `GoDoneComponent { component }` is a cell for a
    /// component named `component`.
    GoDoneComponent { component: String },

    /// `Constant { width }` is a `"std_const"` with bit-width `width`.
    Constant { width: usize },
}

impl CalyxCellKind {
    /// Whether the cell represents a primitive, in which case
    /// [`CalyxCellKind::to_string`] retrieves the name of the primitive in the
    /// standard library.
    pub fn is_primitive(&self) -> bool {
        matches!(
            self,
            Self::Register { size: _ }
                | Self::CombMemoryD1 {
                    size: _,
                    length: _,
                    address_bits: _
                }
                | Self::Primitive { name: _, params: _ }
        )
    }

    /// Whether the cell is a memory.
    pub fn is_memory(&self) -> bool {
        matches!(
            self,
            Self::CombMemoryD1 {
                size: _,
                length: _,
                address_bits: _
            }
        )
    }

    /// The parameters associated with the primitive.
    ///
    /// Requires: `self.is_primitive()`.
    pub(crate) fn primitive_params(&self) -> Vec<u64> {
        match &self {
            CalyxCellKind::Register { size } => vec![*size as u64],
            CalyxCellKind::CombMemoryD1 {
                size,
                length,
                address_bits,
            } => vec![*size as u64, *length as u64, *address_bits as u64],
            CalyxCellKind::Primitive { name: _, params } => params.clone(),
            CalyxCellKind::GoDoneComponent { component: _ } => {
                panic!("Cell not a primitive")
            }
            CalyxCellKind::Constant { width } => vec![*width as u64],
        }
    }
}

impl Display for CalyxCellKind {
    fn fmt(&self, f: &mut std::fmt::Formatter<'_>) -> std::fmt::Result {
        match &self {
            Self::Register { size: _ } => "std_reg",
            Self::CombMemoryD1 {
                size: _,
                length: _,
                address_bits: _,
            } => "comb_mem_d1",
            Self::Primitive { name, params: _ } => name,
            Self::GoDoneComponent { component } => component,
            Self::Constant { width: _ } => "std_const",
        }
        .fmt(f)
    }
}

// might remove these later
pub type CalyxPort = RRC<calyx_ir::Port>;

/// A wrapper around [`calyx_ir::Cell`]s containing additional semantic
/// information (see [`CalyxCellKind`]).
#[derive(Clone)]
pub struct CalyxCell {
    pub kind: CalyxCellKind,
    pub value: RRC<calyx_ir::Cell>,
}

impl CalyxCell {
    /// See [`calyx_ir::Cell::get`].
    pub fn get(&self, port: &str) -> CalyxPort {
        self.value.borrow().get(port)
    }
}

/// An abstraction over a calyx group for adding assignments.
pub trait CalyxAssignmentContainer {
    type AssignmentType;

    /// Inserts a single assignment.
    fn add(&self, assignment: calyx_ir::Assignment<Self::AssignmentType>);

    /// Inserts a set of assignment.
    fn extend<I: IntoIterator<Item = calyx_ir::Assignment<Self::AssignmentType>>>(
        &self,
        assignments: I,
    ) {
        assignments.into_iter().for_each(|a| self.add(a));
    }
}

/// See [`calyx_ir::Group`].
pub struct CalyxGroup {
    pub value: RRC<calyx_ir::Group>,
}

impl CalyxAssignmentContainer for CalyxGroup {
    type AssignmentType = calyx_ir::Nothing;

    fn add(&self, assignment: calyx_ir::Assignment<Self::AssignmentType>) {
        self.value.borrow_mut().assignments.push(assignment);
    }
}

/// See [`calyx_ir::CombGroup`].
pub struct CalyxCombGroup {
    pub value: RRC<calyx_ir::CombGroup>,
}

impl CalyxAssignmentContainer for CalyxCombGroup {
    type AssignmentType = calyx_ir::Nothing;

    fn add(&self, assignment: calyx_ir::Assignment<Self::AssignmentType>) {
        self.value.borrow_mut().assignments.push(assignment);
    }
}

/// A flag for [`CalyxControl`].
pub trait CalyxControlType {}

/// Represents sequential [`CalyxControl`].
pub struct Sequential;
impl CalyxControlType for Sequential {}

/// Represents parallel [`CalyxControl`].
pub struct Parallel;
impl CalyxControlType for Parallel {}

/// A wrapper around [`calyx_ir::Control`] for scoped building.
pub struct CalyxControl<T: CalyxControlType> {
    children: Vec<calyx_ir::Control>,
<<<<<<< HEAD
    phantom: PhantomData<T>,
=======

    /// The [`calyx_frontend::Attributes`] for the [`calyx_ir::Control`].
    pub attributes: calyx_frontend::Attributes,

    phantom: PhantomData<T>
>>>>>>> f017f530
}

impl<T: CalyxControlType> CalyxControl<T> {
    /// Opens a `seq` context where `f` is called. For instance,
    /// ```
    /// fn add_seq(control: &mut CalyxControl, my_group: &CalyxGroup) {
    ///     control.seq(|s| {
    ///         s.enable(my_group);
    ///     });
    /// }
    /// ```
    /// produces the following calyx:
    /// ```
    /// ...
    /// seq {
    ///     my_group;
    /// }
    /// ...
    /// ```
    pub fn seq<F>(&mut self, f: F)
    where
        F: FnOnce(&mut CalyxControl<Sequential>),
    {
        let mut child = CalyxControl::<Sequential>::default();
        f(&mut child);
        self.children.push(calyx_ir::Control::seq(child.children));
    }

    /// Opens a `par` context. See [`CalyxControl::seq`] for details.
    pub fn par<F>(&mut self, f: F)
    where
        F: FnOnce(&mut CalyxControl<Parallel>),
    {
        let mut child = CalyxControl::<Parallel>::default();
        f(&mut child);
        self.children.push(calyx_ir::Control::par(child.children));
    }

    /// Opens an `if` context. See [`CalyxControl::seq`] for details.
    pub fn if_<F>(&mut self, port: CalyxPort, cond: Option<CalyxCombGroup>, true_f: F, false_f: F)
    where
        F: FnOnce(&mut CalyxControl<Sequential>),
    {
        let mut true_branch = CalyxControl::<Sequential>::default();
        let mut false_branch = CalyxControl::<Sequential>::default();
        true_f(&mut true_branch);
        false_f(&mut false_branch);
        self.children.push(calyx_ir::Control::if_(
            port,
            cond.map(|cond| cond.value),
            Box::new(true_branch.to_control()),
            Box::new(false_branch.to_control()),
        ));
    }

    /// Opens a `while` context. See [`CalyxControl::seq`] for details.
    pub fn while_<F>(&mut self, port: CalyxPort, cond: Option<CalyxCombGroup>, f: F)
    where
        F: FnOnce(&mut CalyxControl<Sequential>),
    {
        let mut body = CalyxControl::<Sequential>::default();
        f(&mut body);
        self.children.push(calyx_ir::Control::while_(
            port,
            cond.map(|cond| cond.value),
            Box::new(body.to_control()),
        ));
    }

    // TODO: more control
}

impl<T: CalyxControlType> Default for CalyxControl<T> {
    fn default() -> Self {
        Self {
            children: vec![],
<<<<<<< HEAD
            phantom: PhantomData,
=======
            attributes: calyx_ir::Attributes::default(),
            phantom: PhantomData
>>>>>>> f017f530
        }
    }
}

impl CalyxControl<Sequential> {
    /// Enables `group` to run in sequence.
    pub fn enable_next(&mut self, group: &CalyxGroup) {
        self.children
            .push(calyx_ir::Control::enable(group.value.clone()));
    }

    /// Unwraps the control builder.
    pub fn to_control(self) -> calyx_ir::Control {
        if self.children.is_empty() {
            calyx_ir::Control::empty()
        } else {
            calyx_ir::Control::Seq(calyx_ir::Seq {
                stmts: self.children,
                attributes: self.attributes
            })
        }
    }
}

impl CalyxControl<Parallel> {
    /// Enables `group` to run in parallel.
    pub fn enable(&mut self, group: &CalyxGroup) {
        self.children
            .push(calyx_ir::Control::enable(group.value.clone()));
    }

    /// Unwraps the control builder.
    pub fn to_control(self) -> calyx_ir::Control {
        if self.children.is_empty() {
            calyx_ir::Control::empty()
        } else {
            calyx_ir::Control::Par(calyx_ir::Par {
                stmts: self.children,
                attributes: self.attributes
            })
        }
    }
}

/// A wrapper for a calyx component that can only be created through
/// [`CalyxBuilder::build_component`], where it must live no longer than the
/// builder that created it.
///
/// The wrapper maintains cell and control manipulation. Cells can be created
/// through methods such as [`CalyxComponent::named_reg`] or
/// [`CalyxComponent::component_cell`]. It also contains unique per-component
/// data initialized via `ComponentData::default` which can be accessed through
/// appropriate getters.
pub struct CalyxComponent<'a, ComponentData: Default> {
    ext_sigs: &'a HashMap<String, Vec<calyx_ir::PortDef<u64>>>,
    lib_sig: &'a calyx_ir::LibrarySignatures,
    env: HashMap<String, CalyxCell>,
    component: calyx_ir::Component,
    cell_name_prefix: String,
    unique_counter: usize,
    user_data: ComponentData,
    control_builder: CalyxControl<Sequential>,
}

impl<'a, ComponentData: Default> CalyxComponent<'a, ComponentData> {
    fn new(
        component: calyx_ir::Component,
        cell_name_prefix: String,
        ext_sigs: &'a HashMap<String, Vec<calyx_ir::PortDef<u64>>>,
        lib_sig: &'a calyx_ir::LibrarySignatures,
    ) -> Self {
        Self {
            ext_sigs,
            lib_sig,
            env: HashMap::new(),
            component,
            cell_name_prefix,
            unique_counter: 0,
            user_data: ComponentData::default(),
            control_builder: CalyxControl::default(),
        }
    }

    /// The user data associated with the component.
    pub fn user_data_ref(&self) -> &ComponentData {
        &self.user_data
    }

    /// See [`CalyxComponent::user_data_ref`].
    pub fn user_data_mut(&mut self) -> &mut ComponentData {
        &mut self.user_data
    }

    /// The input/output signature of this component as a cell.
    pub fn signature(&mut self) -> CalyxCell {
        CalyxCell {
            kind: CalyxCellKind::GoDoneComponent {
                component: self.component.name.to_string(),
            },
            value: self.component.signature.clone(),
        }
    }

    /// The control of this component.
    pub fn control(&mut self) -> &mut CalyxControl<Sequential> {
        &mut self.control_builder
    }

    /// Enables direct access to a [`calyx_ir::Builder`] for this component.
    pub fn with_calyx_builder<F, T>(&mut self, f: F) -> T
    where
        F: FnOnce(&mut calyx_ir::Builder) -> T,
    {
        // Creating a calyx_ir::Builder is very cheap (for now). If I can figure
        // out a better way, e.g., storing the builder in the struct, I will
        // switch to that, but I tried doing that for many hours to no avail.
        let mut ir_builder =
            calyx_ir::Builder::new(&mut self.component, self.lib_sig).not_generated();
        f(&mut ir_builder)
    }

    /// A register cell bound to `name`.
    ///
    /// Requires: `name` has not been bound.
    pub fn new_reg(&mut self, name: String, width: usize) -> CalyxCell {
        let mut bind_name = self.cell_name_prefix.clone();
        bind_name.push_str(&name);
        self.create_cell(bind_name, CalyxCellKind::Register { size: width })
    }

    /// A memory cell bound to `name`.
    ///
    /// Requires: `name` has not been bound.
<<<<<<< HEAD
    pub fn named_mem(
        &mut self,
        name: String,
        cell_size: usize,
        length: usize,
        address_bits: usize,
=======
    pub fn new_mem(
        &mut self, name: String, cell_size: usize, length: usize,
        address_bits: usize
>>>>>>> f017f530
    ) -> CalyxCell {
        let mut bind_name = self.cell_name_prefix.clone();
        bind_name.push_str(&name);
        self.create_cell(
            bind_name,
            CalyxCellKind::CombMemoryD1 {
                size: cell_size,
                length,
                address_bits,
            },
        )
    }

    /// Creates a cell named `name` for a primitive `prim` with parameters
    /// `params`. Before using this function, see if
    /// [`CalyxComponent::named_reg`] or [`CalyxComponent::named_mem`] are more
    /// appropriate.
    ///
    /// Requires: `name` has not been bound.
    pub fn new_prim(&mut self, name: &str, prim: &str, params: Vec<u64>) -> CalyxCell {
        self.create_cell(
            name.into(),
            CalyxCellKind::Primitive {
                name: prim.into(),
                params,
            },
        )
    }

    /// A cell for a component `component` whose name is guaranteed to begin
    /// with `prefix`. If `instantiate_new`, then a unique cell will be created.
    /// Both the cell and the actual cell name are returned.
    pub fn component_cell(
        &mut self,
        prefix: String,
        component: String,
        instantiate_new: bool,
    ) -> (String, CalyxCell) {
        let cell_name = if instantiate_new {
            format!("{}{}", prefix, self.get_unique_number())
        } else {
            prefix
        };
        let cell = CalyxCell {
            kind: CalyxCellKind::GoDoneComponent {
                component: component.clone(),
            },
            value: self._create_component_cell(cell_name.clone(), component),
        };
        (cell_name, cell)
    }

    /// An unnamed cell of a given `kind`.
    pub fn new_unnamed_cell(&mut self, kind: CalyxCellKind) -> CalyxCell {
        let cell_name = format!("t{}", self.get_unique_number());
        self.create_cell(cell_name, kind)
    }

    /// A constant cell, that is, a primitive `"std_const"`.
    pub fn constant(&mut self, value: i64, width: usize) -> CalyxCell {
        CalyxCell {
            kind: CalyxCellKind::Constant { width },
            value: self.with_calyx_builder(|b| b.add_constant(value as u64, width as u64)),
        }
    }

    /// Equivlane to `constant(1, 1)`.
    pub fn signal_out(&mut self) -> CalyxCell {
        self.constant(1, 1)
    }

    /// Adds `name` as a named alias to refer to `cell`.
    ///
    /// Requires: `name` has not been previously bound.
    pub fn alias_cell(&mut self, name: String, cell: CalyxCell) {
        self.env
            .insert(format!("{}{}", self.cell_name_prefix, name), cell);
    }

    /// Looks up a named cell previously bound to `name`.
    ///
    /// Requires: `name` has been bound.
    pub fn find(&mut self, name: String) -> CalyxCell {
        self.env
            .get(&format!("{}{}", self.cell_name_prefix, name))
            .expect("Did not find cell in component environment")
            .clone()
    }

    /// Creates a new group guaranteed to start with `prefix`.
    pub fn add_group(&mut self, prefix: &str) -> CalyxGroup {
        CalyxGroup {
            value: self.with_calyx_builder(|b| b.add_group(prefix)),
        }
    }

    /// Creates a new combinational group guaranteed to start with `prefix`.
    pub fn add_comb_group(&mut self, prefix: &str) -> CalyxCombGroup {
        CalyxCombGroup {
            value: self.with_calyx_builder(|b| b.add_comb_group(prefix)),
        }
    }

    /// Yields a [`calyx_ir::Component`].
    pub fn finalize(self) -> calyx_ir::Component {
        *self.component.control.borrow_mut() = self.control_builder.to_control();
        self.component
    }

    /// Creates a cell of type `kind` bound to `key`.
    ///
    /// Requires: `key` has not been bound.
    fn create_cell(&mut self, key: String, kind: CalyxCellKind) -> CalyxCell {
        let calyx_cell = if kind.is_primitive() {
            self._create_primitive(key.clone(), kind.to_string(), kind.primitive_params())
        } else if let CalyxCellKind::GoDoneComponent { component } = &kind {
            self._create_component_cell(key.clone(), component.clone())
        } else {
            panic!("unknown cell kind")
        };
        let cell = CalyxCell {
            kind,
            value: calyx_cell,
        };
        self.env.insert(key, cell.clone());
        cell
    }

    /// A number guaranteed to be unique across all calls to this function for a
    /// specific component builder such as `self`.
    fn get_unique_number(&mut self) -> usize {
        let result = self.unique_counter;
        self.unique_counter += 1;
        result
    }

    /// Creates a [`calyx_ir::Cell`] for a `primitive`.
    fn _create_primitive(
        &mut self,
        name: String,
        primitive: String,
        params: Vec<u64>,
    ) -> RRC<calyx_ir::Cell> {
        self.with_calyx_builder(|b| b.add_primitive(name, primitive, &params))
    }

    /// Creates a [`calyx_ir::Cell`] for a `component`.
    fn _create_component_cell(&mut self, name: String, component: String) -> RRC<calyx_ir::Cell> {
        let mut port_defs = self.ext_sigs.get(&component).unwrap().clone();

        let mut go_attr = calyx_ir::Attributes::default();
        go_attr.insert(calyx_ir::Attribute::Num(calyx_ir::NumAttr::Go), 1);
        port_defs.push(calyx_ir::PortDef::new(
            "go",
            1,
            calyx_ir::Direction::Input,
            go_attr,
        ));

        let mut done_attr = calyx_ir::Attributes::default();
        done_attr.insert(calyx_ir::Attribute::Num(calyx_ir::NumAttr::Done), 1);
        port_defs.push(calyx_ir::PortDef::new(
            "done",
            1,
            calyx_ir::Direction::Output,
            done_attr,
        ));

        let mut clk_attr = calyx_ir::Attributes::default();
        clk_attr.insert(calyx_ir::Attribute::Bool(calyx_ir::BoolAttr::Clk), 1);
        port_defs.push(calyx_ir::PortDef::new(
            "clk",
            1,
            calyx_ir::Direction::Input,
            clk_attr,
        ));

        let mut reset_attr = calyx_ir::Attributes::default();
        reset_attr.insert(calyx_ir::Attribute::Bool(calyx_ir::BoolAttr::Reset), 1);
        port_defs.push(calyx_ir::PortDef::new(
            "reset",
            1,
            calyx_ir::Direction::Input,
            reset_attr,
        ));

        let cell = self._cell_from_signature(
            name.clone().into(),
            calyx_ir::CellType::Component {
                name: component.clone().into(),
            },
            port_defs,
        );
        self.component.cells.add(cell.clone());
        cell
    }

    /// For some reason, this is private: https://github.com/calyxir/calyx/blob/main/calyx-ir/src/builder.rs#L361
    fn _cell_from_signature(
        &self,
        name: calyx_ir::Id,
        typ: calyx_ir::CellType,
        ports: Vec<calyx_ir::PortDef<u64>>,
    ) -> RRC<calyx_ir::Cell> {
        let cell = calyx_ir::rrc(calyx_ir::Cell::new(name, typ));
        ports.into_iter().for_each(|pd| {
            let port = calyx_ir::rrc(calyx_ir::Port {
                name: pd.name(),
                width: pd.width,
                direction: pd.direction,
                parent: calyx_ir::PortParent::Cell(calyx_ir::WRC::from(&cell)),
                attributes: pd.attributes,
            });
            cell.borrow_mut().ports.push(port);
        });
        cell
    }
}

/// A builder for calyx IR optimized for generation from a higher-level AST or
/// IR.
pub struct CalyxBuilder {
    /// The calyx program being built.
    ctx: calyx_ir::Context,

    /// Component signatures.
    sigs: HashMap<String, Vec<calyx_ir::PortDef<u64>>>,

    /// Prefix for named cells to avoid collision with unnamed cells.
    cell_name_prefix: String,
}

impl CalyxBuilder {
    /// Constructs a new calyx builder. See the documentation at
    /// [`CalyxBuilder`] for general usage information.
    ///
    /// - `prelude` is an optional calyx file that will be parsed and inlined in
    ///   additional to the standard library, which is useful for additional
    ///   component definitions or imports.
    ///
    /// - `lib_path` should be the root of the calyx installation location,
    ///   e.g., the folder generated from cloning the repository from GitHub.
    ///
    /// - `entrypoint` is the name of the entry component in the program. If
    ///   `None` is passed, it will default to `"main"`. You can use
    ///   [`CalyxBuilder::set_entrypoint`] to update it.
    ///
    /// - `cell_name_prefix` is the non-empty prefix applied to all named cells
    ///   (e.g., those requested via [`CalyxComponent::named_reg`]) to guarantee
    ///   no collisions with unnamed cells (e.g., those requested via
    ///   [`CalyxComponent::unnamed_cell`]). It must be non-empty.
    pub fn new(
        prelude: Option<PathBuf>,
        lib_path: PathBuf,
        entrypoint: Option<String>,
        cell_name_prefix: String,
    ) -> Self {
        assert!(!cell_name_prefix.is_empty());

        // A workspace is created for the sole purpose of obtaining standard
        // library definitions -- it is immediately turned into a context.
        let ws = calyx_frontend::Workspace::construct(&prelude, &lib_path).unwrap();
        let ctx = calyx_ir::Context {
            components: vec![],
            lib: ws.lib,
            entrypoint: entrypoint.unwrap_or("main".into()).into(),
            bc: calyx_ir::BackendConf::default(),
            extra_opts: vec![],
            metadata: None,
        };

        Self {
            ctx,
            sigs: HashMap::new(),
            cell_name_prefix,
        }
    }

    /// <div class="warning">This builder cannot be used.</div>
    pub fn dummy() -> Self {
        Self {
            ctx: calyx_ir::Context {
                components: vec![],
                lib: calyx_ir::LibrarySignatures::default(),
                entrypoint: "".into(),
                bc: calyx_ir::BackendConf::default(),
                extra_opts: vec![],
                metadata: None,
            },
            sigs: HashMap::new(),
            cell_name_prefix: "".into(),
        }
    }

    /// Binds a component (named `name`)'s signature to a list of `ports` so it
    /// can be constructed or instantiated by another component.
    pub fn register_component(&mut self, name: String, ports: Vec<calyx_ir::PortDef<u64>>) {
        self.sigs.insert(name, ports);
    }

    /// Returns a component wrapper for a registered component. Once you are
    /// finished with the component builder, call [`finish_component!`].
    ///
    /// Requires: [`CalyxBuilder::register_component`] has been issued for
    /// `name`.
    pub fn start_component<ComponentData: Default>(
        &self,
        name: String,
    ) -> CalyxComponent<ComponentData> {
        CalyxComponent::new(
            calyx_ir::Component::new(
                name.clone(),
                self.sigs
                    .get(&name)
                    .expect("Use `register_component` first")
                    .clone(),
                true,
                false,
                None,
            ),
            self.cell_name_prefix.clone(),
            &self.sigs,
            &self.ctx.lib,
        )
    }

    /// Please use [`finish_component!`] instead.
    pub fn _finish_component(&mut self, component: calyx_ir::Component) {
        self.ctx.components.push(component);
    }

    /// Updates the name of the program entrypoint.
    ///
    /// Requires: [`CalyxBuilder::register_component`] has been issued for
    /// `entrypoint`.
    pub fn set_entrypoint(&mut self, entrypoint: String) {
        assert!(self.sigs.contains_key(&entrypoint));
        self.ctx.entrypoint = entrypoint.into();
    }

    /// Yields a [`calyx_ir::Context`].
    ///
    /// Requires: the entrypoint provided at [`CalyxBuilder::new`] is the name
    /// of a component added.
    pub fn finalize(self) -> calyx_ir::Context {
        self.ctx
    }
}

/// `finish_component!(builder, component)` marks a `component` as finalized in
/// `builder`.
#[macro_export]
macro_rules! finish_component {
    ($builder:expr, $component:expr) => {
        $builder._finish_component($component.finalize())
    };
}<|MERGE_RESOLUTION|>--- conflicted
+++ resolved
@@ -173,15 +173,11 @@
 /// A wrapper around [`calyx_ir::Control`] for scoped building.
 pub struct CalyxControl<T: CalyxControlType> {
     children: Vec<calyx_ir::Control>,
-<<<<<<< HEAD
-    phantom: PhantomData<T>,
-=======
 
     /// The [`calyx_frontend::Attributes`] for the [`calyx_ir::Control`].
     pub attributes: calyx_frontend::Attributes,
 
-    phantom: PhantomData<T>
->>>>>>> f017f530
+    phantom: PhantomData<T>,
 }
 
 impl<T: CalyxControlType> CalyxControl<T> {
@@ -258,12 +254,8 @@
     fn default() -> Self {
         Self {
             children: vec![],
-<<<<<<< HEAD
+            attributes: calyx_ir::Attributes::default(),
             phantom: PhantomData,
-=======
-            attributes: calyx_ir::Attributes::default(),
-            phantom: PhantomData
->>>>>>> f017f530
         }
     }
 }
@@ -282,7 +274,7 @@
         } else {
             calyx_ir::Control::Seq(calyx_ir::Seq {
                 stmts: self.children,
-                attributes: self.attributes
+                attributes: self.attributes,
             })
         }
     }
@@ -302,7 +294,7 @@
         } else {
             calyx_ir::Control::Par(calyx_ir::Par {
                 stmts: self.children,
-                attributes: self.attributes
+                attributes: self.attributes,
             })
         }
     }
@@ -397,18 +389,12 @@
     /// A memory cell bound to `name`.
     ///
     /// Requires: `name` has not been bound.
-<<<<<<< HEAD
-    pub fn named_mem(
+    pub fn new_mem(
         &mut self,
         name: String,
         cell_size: usize,
         length: usize,
         address_bits: usize,
-=======
-    pub fn new_mem(
-        &mut self, name: String, cell_size: usize, length: usize,
-        address_bits: usize
->>>>>>> f017f530
     ) -> CalyxCell {
         let mut bind_name = self.cell_name_prefix.clone();
         bind_name.push_str(&name);
